#![no_std]

//!
//! This crate contains functions that generate functions that calculate
//! the integer square root (hereafter "isqrt") of a number.
//! For example, the integer square root of 30 is 5, since 5^2 = 25 and
//! 6^2 = 36.
//! These generated functions are very efficient at processing gradually
//! changing sequences of numbers.
//! They achieve this efficiency by remembering the previous square root
//! calculated and making use of that in calculating the next square root.
//!
//! As a trivial example, if the last value processed was 133, then the
//! algorithm has figured out that the isqrt was 11, and that that value
//! is good up to 143.  So if the next invocation asks for the isqrt of
//! 136, it simply returns the previous answer of 11 again.  For a value
//! of 145 it would recognize that 11 is too low, add 2*12 + 1 to the
//! previous end value of 143 to get 168, and see that 12 is the isqrt.
//! Multiplying by 2 is just a trivial shift left, so as long as the
//! current value is not very far from the previous value, its isqrt
//! costs very little to produce.  If, however, the next invocation
//! asks for the isqrt of 1,000,293, then it will take many iterations
//! to reach the correct isqrt value of 1000.
//!
//! Here is an example involving an ascending sequence:
//! ```
//! let to_isqrt = gradual_int_sqrt::int_sqrt_gradually_ascending_from::<u16, u8>(0);
//! let result: Vec<u8> = (0u16..17).map(to_isqrt).collect();
//! let expected: Vec<u8> = vec![
//!     // 0  1  2  3  4  5  6  7  8  9 10 11 12 13 14 15 16    // n
//!        0, 1, 1, 1, 2, 2, 2, 2, 2, 3, 3, 3, 3, 3, 3, 3, 4    // isqrt(n)
//! ];
//! assert_eq!(result, expected);
//! ```
//!
//! Note that the input type and the isqrt type are separate.  Care is taken
//! to ensure that the algorithm works without overflow for unsigned integers
//! as long as the type of the isqrt is at least half as wide as the type of
//! the inputs.  For example, if the input type is u16, then the output type
//! can be u8 with no possibility of overflow.
//!
//! Generally speaking, this crate should only be used when the following
//! are all true:
//!  1. You have a lot of values, perhaps a continuous stream of them,
//!     for which you need some measure of the square root.
//!  3. Either you really want the integer square root, or you want the
//!     square root but don't need much precision.
//!  2. The input values do not jump around wildly.
//!
//! A good example of where this crate could help is in processing sensor
//! data in embedded systems that do not have floating-point units or even
//! fast integer division circuitry.
//! If you were to take, say, 32 or 64 samples
//! per second from an accelerometer or gyroscope in a hand-held device,
//! the values would rise and fall within some range as the sensors tracked
//! your movements, but would not jump all over the place.
//! You could use isqrt(x<sup>2</sup> + y<sup>2</sup>) as a rough measure
//! of the magnitude of the acceleration in the XY plane (for example).
//!
//! It is possible to increase precision by scaling the input values,
//! usually by a power of 2 to make it faster.  For example, multiplying
//! incoming values by 64 improves the resolution of the function 8X.
//! This will have some performance cost, since the function will have
//! to search more to find the isqrt, especially near 0.
//!
//! ```
//! let mut to_isqrt = gradual_int_sqrt::int_sqrt_gradually_ascending_from::<u16, u8>(0);
//! let result: Vec<u8> = (0u16..17).map(|n| to_isqrt(64*n)).collect();
//! let expected: Vec<u8> = vec![
//!     // 0  1  2  3  4  5  6  7  8  9 10 11 12 13 14 15 16    // n
//!     //                                             ==       // e.g. n = 15
//!     // 0, 1, 1, 1, 2, 2, 2, 2, 2, 3, 3, 3, 3, 3, 3, 3, 4    // isqrt(15) = 3
//!        0, 8,11,13,16,17,19,21,22,24,25,26,27,28,29,30,32    // isqrt(15*64) = 30
//!     // 30/8 = 3.75 is much closer to sqrt(15) than 3 is
//! ];
//! assert_eq!(result, expected);
//! ```
//!
//! There are several versions of the algorithm, allowing for extra
//! efficiency in situations where you know that the values are sorted
//! (or at least are not so unsorted that you would care).
//!
//! In cases where you know that a big jump has occurred (e.g. in
//! a reset function), you can simply regenerate the isqrt function
//! with an appropriate initial isqrt value.
//!

use core::ops::{Add, Sub, Mul, AddAssign, SubAssign};
use core::fmt::Debug;

/// Returns a function that calculates the integer square root of a number.
/// The returned function can very efficiently produce such a square root
/// if the input value is near the previous input value (or the init value,
/// if this is the first call).
/// ```
/// let to_isqrt = gradual_int_sqrt::int_sqrt_gradually_changing_from::<u16, u8>(0);
/// let result: Vec<u8> = (0u16..10).chain((0u16..10).rev())
///     .map(to_isqrt)
///     .collect();
/// let expected: Vec<u8> = vec![
///     //1 2 3 4 5 6 7 8 9 9 8 7 6 5 4 3 2 1 0     // n
///     0,1,1,1,2,2,2,2,2,3,3,2,2,2,2,2,1,1,1,0     // isqrt(n)
/// ];
/// assert_eq!(result, expected);
/// ```
pub fn int_sqrt_gradually_changing_from<Num, Sqrt>(init: Sqrt) -> impl FnMut(Num) -> Sqrt where
    Num:  Debug + Add<Output = Num>  + AddAssign + SubAssign + Copy + From<u8> + Sub<Output = Num> + Mul<Output = Num> + Ord,
    Sqrt: Debug + Add<Output = Sqrt> + AddAssign + SubAssign + Copy + From<u8> + Into<Num>
{
    let mut sqrt: Sqrt = init; // the current square root
    let s: Num = init.into();
    let mut lo: Num = s * s;
    let mut hi: Num = lo + s + s;   // (s + 1)^2 - 1 without overflowing
    move |n: Num| {
        // If the current sqrt doesn't work for this n,
        // increment it until it does.
        if n > hi {
            while n > hi {
                sqrt += 1.into();
                let s: Num = sqrt.into();
                lo = hi + 1.into();
                hi = lo + s + s;
            }
        } else {
            while n < lo {
                sqrt -= 1.into();
                let s: Num = sqrt.into();
                hi = lo - 1.into();
                lo = hi - s - s;
            }
        }
        sqrt
    }
}

/// Returns a function that calculates the integer square root of a number.
/// The returned function can very efficiently produce such a square root
/// if the input value is near the previous input value (or the init value,
/// if this is the first call).  This version assumes that it will be called
/// with increasing values; if you call it with a lower value, the previous
/// isqrt will be returned again.
/// ```
/// let to_isqrt = gradual_int_sqrt::int_sqrt_gradually_ascending_from::<u16, u8>(0);
/// let result: Vec<u8> = (0u16..10).map(to_isqrt).collect();
/// let expected: Vec<u8> = vec![
///     // 0  1  2  3  4  5  6  7  8  9     // n
///        0, 1, 1, 1, 2, 2, 2, 2, 2, 3     // isqrt(n)
/// ];
/// assert_eq!(result, expected);
/// ```
pub fn int_sqrt_gradually_ascending_from<Num, Sqrt>(init: Sqrt) -> impl FnMut(Num) -> Sqrt where
    Num:  Debug + Add<Output = Num>  + AddAssign + Copy + From<u8> + Mul<Output = Num> + Ord,
    Sqrt: Debug + Add<Output = Sqrt> + AddAssign + Copy + From<u8> + Into<Num>
{
    let mut sqrt: Sqrt = init; // the current square root
    let s: Num = init.into();
    let mut hi: Num = s * (s + 2.into());   // (s + 1)^2 - 1 without overflowing
    move |n: Num| {
        // If the current sqrt doesn't work for this n,
        // increment it until it does.
        while n > hi {
            sqrt += 1.into();
            let s: Num = sqrt.into();
            hi += s + s + 1.into();
        }
        sqrt
    }
}

/// Returns a function that calculates the integer square root of a number.
/// The returned function can very efficiently produce such a square root
/// if the input value is near the previous input value (or the init value,
/// if this is the first call).  This version assumes that it will be called
/// with decreasing values; if you call it with a higher value, the previous
/// isqrt will be returned again.
/// ```
/// let to_isqrt = gradual_int_sqrt::int_sqrt_gradually_descending_from::<u16, u8>(5);
/// let result: Vec<u8> = (0u16..10).rev().map(to_isqrt).collect();
/// let expected: Vec<u8> = vec![
///     // 9  8  7  6  5  4  3  2  1  0     // n
///        3, 2, 2, 2, 2, 2, 1, 1, 1, 0     // isqrt(n)
/// ];
/// assert_eq!(result, expected);
/// ```
pub fn int_sqrt_gradually_descending_from<Num, Sqrt>(init: Sqrt) -> impl FnMut(Num) -> Sqrt where
    Num:  Debug + Add<Output = Num>  + SubAssign + Copy + From<u8> + Mul<Output = Num> + Ord,
    Sqrt: Debug + Add<Output = Sqrt> + SubAssign + Copy + From<u8> + Into<Num>
{
    let mut sqrt: Sqrt = init;   // the current square root
    let s: Num = init.into();
    let mut lo: Num = s * s;
    move |n: Num| {
        // If the current sqrt doesn't work for this n,
        // decrement it until it does.
        while n < lo {
            sqrt -= 1.into();
            let s: Num = sqrt.into();
            lo -= s + s + 1.into();
        }
        sqrt
    }
}

///////////////////////////////////////////////////////////////////////////

#[cfg(test)]
extern crate more_asserts;

#[cfg(test)]
mod tests {

    use super::*;
    use more_asserts::*;

    #[test]
    fn test_asc_u16_u8() {
        let to_isqrt = int_sqrt_gradually_ascending_from::<u16, u8>(0);
        let result: Vec<u8> = (0u16..10)
            .map(to_isqrt)
            .collect();
        let expected: Vec<u8> = vec![
            // 1  2  3  4  5  6  7  8  9
            0, 1, 1, 1, 2, 2, 2, 2, 2, 3
        ];
        assert_eq!(result, expected);
    }

    #[test]
    fn test_entire_asc_range_u16_u8() {
        let mut to_isqrt = int_sqrt_gradually_ascending_from::<u16, u8>(0);
        for n in 0u16..65535 {  // For every possible u16 value ...
            let s = to_isqrt(n);
            let t = s as u32;
            let n = n as u32;
            assert_le!(t*t, n);         // the isqrt is not too high:  isqrt(n)^2 <= n
            let t = t + 1;
            assert_gt!(t*t, n);         // the isqrt is high enough:  (isqrt(n) + 1)^2 > n
        }
    }

    #[test]
    fn test_asc_u16_u16() {
        let to_isqrt = int_sqrt_gradually_ascending_from::<u16, u16>(0);
        let result: Vec<_> = (0u16..10)
            .map(to_isqrt)
            .collect();
        let expected: Vec<u16> = vec![
            0, 1, 1, 1, 2, 2, 2, 2, 2, 3
        ];
        assert_eq!(result, expected);
    }

    #[test]
    fn test_asc_u32_u16() {
        let to_isqrt = int_sqrt_gradually_ascending_from::<u32, u16>(0);
        let result: Vec<_> = (0u32..10)
            .map(to_isqrt)
            .collect();
        let expected: Vec<u16> = vec![
            0, 1, 1, 1, 2, 2, 2, 2, 2, 3
        ];
        assert_eq!(result, expected);
    }

    #[test]
    fn test_asc_i32_i16() {
        // Overflow is possible with i32_i16, but not with these numbers.
        let to_isqrt = int_sqrt_gradually_ascending_from::<i32, i16>(0);
        let result: Vec<_> = (0i32..10)
            .map(to_isqrt)
            .collect();
        let expected: Vec<i16> = vec![
            0, 1, 1, 1, 2, 2, 2, 2, 2, 3
        ];
        assert_eq!(result, expected);
    }

    #[test]
    fn test_scaled_asc_u32_u16() {
        let mut to_isqrt = int_sqrt_gradually_ascending_from::<u32, u16>(0);
        //let result: Vec<_> = (1000u32..1010)
        let result: Vec<_> = (0u32..10)
<<<<<<< HEAD
            //.map(|n| to_isqrt(1024*n))
            .map(|n| to_isqrt(256*n))
            //.map(|n| to_isqrt(1024*n))
            .collect();
        let expected: Vec<u16> = vec![
            0, 32, 45, 55, 64, 71, 78, 84, 90, 96   // 1024
=======
            //.map(|n| to_isqrt(  64*n))
            .map(|n| to_isqrt( 256*n))
            //.map(|n| to_isqrt(1024*n))
            //.map(|n| to_isqrt(4096*n))
            .collect();
        let expected: Vec<u16> = vec![
            //         |                   |
            //  0    1    2    3    4    5    6    7    8    9
            //  0,   8,  11,  13,  16,  17,  19,  21,  22,  24    // isqrt(  64*n)
                0,  16,  22,  27,  32,  35,  39,  42,  45,  48    // isqrt( 256*n)
            //  0,  32,  45,  55,  64,  71,  78,  84,  90,  96    // isqrt(1024*n)
            //  0,  64,  90, 110, 128, 143, 156, 169, 181, 192    // isqrt(4096*n)
            //         |                   |
>>>>>>> e3099ddd
        ];
        assert_eq!(result, expected);
    }

    #[test]
    fn test_desc_u16_u8() {
        let to_isqrt = int_sqrt_gradually_descending_from::<u16, u8>(5);
        let result: Vec<u8> = (0u16..10)
            .rev()
            .map(to_isqrt)
            .collect();
        let expected: Vec<u8> = vec![
            3, 2, 2, 2, 2, 2, 1, 1, 1, 0,
        ];
        assert_eq!(result, expected);
    }

    #[test]
    fn test_u16_u8() {
        let to_isqrt = int_sqrt_gradually_changing_from::<u16, u8>(0);
        let result: Vec<u8> = (0u16..10)
            .chain((0u16..10).rev())
            .map(to_isqrt)
            .collect();
        let expected: Vec<u8> = vec![
            //1 2 3 4 5 6 7 8 9 9 8 7 6 5 4 3 2 1 0
            0,1,1,1,2,2,2,2,2,3,3,2,2,2,2,2,1,1,1,0
        ];
        assert_eq!(result, expected);
    }

    /*
    // Float types don't implement Ord.  Could make a PartialOrd version.
    #[test]
    fn test_f32_u16() {
        let to_isqrt = int_sqrt_gradually_ascending_from::<f32, u16>(0);
        let result: Vec<u16> = (0f32..10f32).map(to_isqrt).collect();
        let expected: Vec<u16> = vec![
            //1 2 3 4 5 6 7 8 9 9 8 7 6 5 4 3 2 1 0
            0,1,1,1,2,2,2,2,2,3,3,2,2,2,2,2,1,1,1,0
        ];
        assert_eq!(result, expected);
    }
     */

}
<|MERGE_RESOLUTION|>--- conflicted
+++ resolved
@@ -211,17 +211,18 @@
 
     use super::*;
     use more_asserts::*;
+    use arrayvec::ArrayVec;
 
     #[test]
     fn test_asc_u16_u8() {
         let to_isqrt = int_sqrt_gradually_ascending_from::<u16, u8>(0);
-        let result: Vec<u8> = (0u16..10)
-            .map(to_isqrt)
-            .collect();
-        let expected: Vec<u8> = vec![
+        let result: ArrayVec<[u8; 10]> = (0u16..10)
+            .map(to_isqrt)
+            .collect();
+        let expected = ArrayVec::from([
             // 1  2  3  4  5  6  7  8  9
             0, 1, 1, 1, 2, 2, 2, 2, 2, 3
-        ];
+        ]);
         assert_eq!(result, expected);
     }
 
@@ -241,24 +242,24 @@
     #[test]
     fn test_asc_u16_u16() {
         let to_isqrt = int_sqrt_gradually_ascending_from::<u16, u16>(0);
-        let result: Vec<_> = (0u16..10)
-            .map(to_isqrt)
-            .collect();
-        let expected: Vec<u16> = vec![
+        let result: ArrayVec<[u16; 10]> = (0u16..10)
+            .map(to_isqrt)
+            .collect();
+        let expected = ArrayVec::from([
             0, 1, 1, 1, 2, 2, 2, 2, 2, 3
-        ];
+        ]);
         assert_eq!(result, expected);
     }
 
     #[test]
     fn test_asc_u32_u16() {
         let to_isqrt = int_sqrt_gradually_ascending_from::<u32, u16>(0);
-        let result: Vec<_> = (0u32..10)
-            .map(to_isqrt)
-            .collect();
-        let expected: Vec<u16> = vec![
+        let result: ArrayVec<[u16; 10]> = (0u32..10)
+            .map(to_isqrt)
+            .collect();
+        let expected = ArrayVec::from([
             0, 1, 1, 1, 2, 2, 2, 2, 2, 3
-        ];
+        ]);
         assert_eq!(result, expected);
     }
 
@@ -266,34 +267,26 @@
     fn test_asc_i32_i16() {
         // Overflow is possible with i32_i16, but not with these numbers.
         let to_isqrt = int_sqrt_gradually_ascending_from::<i32, i16>(0);
-        let result: Vec<_> = (0i32..10)
-            .map(to_isqrt)
-            .collect();
-        let expected: Vec<i16> = vec![
+        let result: ArrayVec<[i16; 10]> = (0i32..10)
+            .map(to_isqrt)
+            .collect();
+        let expected = ArrayVec::from([
             0, 1, 1, 1, 2, 2, 2, 2, 2, 3
-        ];
+        ]);
         assert_eq!(result, expected);
     }
 
     #[test]
     fn test_scaled_asc_u32_u16() {
         let mut to_isqrt = int_sqrt_gradually_ascending_from::<u32, u16>(0);
-        //let result: Vec<_> = (1000u32..1010)
-        let result: Vec<_> = (0u32..10)
-<<<<<<< HEAD
-            //.map(|n| to_isqrt(1024*n))
-            .map(|n| to_isqrt(256*n))
-            //.map(|n| to_isqrt(1024*n))
-            .collect();
-        let expected: Vec<u16> = vec![
-            0, 32, 45, 55, 64, 71, 78, 84, 90, 96   // 1024
-=======
+        //let result: ArrayVec<[u8; 10]> = (1000u32..1010)
+        let result: ArrayVec<[u16; 10]> = (0u32..10)
             //.map(|n| to_isqrt(  64*n))
-            .map(|n| to_isqrt( 256*n))
+              .map(|n| to_isqrt( 256*n))
             //.map(|n| to_isqrt(1024*n))
             //.map(|n| to_isqrt(4096*n))
             .collect();
-        let expected: Vec<u16> = vec![
+        let expected = ArrayVec::from([
             //         |                   |
             //  0    1    2    3    4    5    6    7    8    9
             //  0,   8,  11,  13,  16,  17,  19,  21,  22,  24    // isqrt(  64*n)
@@ -301,35 +294,34 @@
             //  0,  32,  45,  55,  64,  71,  78,  84,  90,  96    // isqrt(1024*n)
             //  0,  64,  90, 110, 128, 143, 156, 169, 181, 192    // isqrt(4096*n)
             //         |                   |
->>>>>>> e3099ddd
-        ];
+        ]);
         assert_eq!(result, expected);
     }
 
     #[test]
     fn test_desc_u16_u8() {
         let to_isqrt = int_sqrt_gradually_descending_from::<u16, u8>(5);
-        let result: Vec<u8> = (0u16..10)
+        let result: ArrayVec<[u8; 10]> = (0u16..10)
             .rev()
             .map(to_isqrt)
             .collect();
-        let expected: Vec<u8> = vec![
+        let expected = ArrayVec::from([
             3, 2, 2, 2, 2, 2, 1, 1, 1, 0,
-        ];
+        ]);
         assert_eq!(result, expected);
     }
 
     #[test]
     fn test_u16_u8() {
         let to_isqrt = int_sqrt_gradually_changing_from::<u16, u8>(0);
-        let result: Vec<u8> = (0u16..10)
+        let result: ArrayVec<[u8; 20]> = (0u16..10)
             .chain((0u16..10).rev())
             .map(to_isqrt)
             .collect();
-        let expected: Vec<u8> = vec![
+        let expected = ArrayVec::from([
             //1 2 3 4 5 6 7 8 9 9 8 7 6 5 4 3 2 1 0
             0,1,1,1,2,2,2,2,2,3,3,2,2,2,2,2,1,1,1,0
-        ];
+        ]);
         assert_eq!(result, expected);
     }
 
